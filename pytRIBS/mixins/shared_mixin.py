# shared_mixin.py
import os
import glob
import numpy as np

import geopandas as gpd
import pandas as pd
import pyvista as pv
from shapely.geometry import LineString
from shapely.geometry import Point
from shapely.geometry import Polygon


class SharedMixin:
    """
    Shared methods betweens the pytRIBS Classes Model & Results.
    """

    def read_input_file(self, file_path):
        """
        Reads .in file for tRIBS model simulation and assigns values to options attribute.
        :param file_path: Path to .in file.

        """
        with open(file_path, 'r') as file:
            lines = file.readlines()

        i = 0
        while i < len(lines):
            line = lines[i].strip()  # Remove leading/trailing whitespace
            for key in self.options.keys():
                # Convert key to lowercase for case-insensitive comparison
                key_lower = key.lower()
                # Convert line to lowercase for case-insensitive comparison
                line_lower = line.lower()
                if line_lower.startswith(key_lower):
                    # Extract the portion of the line after the key
                    if i + 1 < len(lines):
                        # Extract the value from the next line
                        value = lines[i + 1].strip()
                        self.options[key]['value'] = value
            i += 1

    @staticmethod
    def convert_to_datetime(starting_date):
        """
        Returns a pandas date-time object.

        :param starting_date: The start date of a given model simulation, note needs to be in tRIBS format.
        :type starting_date: str
        :rtupe: A pandas Timestamp object
        """
        month = int(starting_date[0:2])
        day = int(starting_date[3:5])
        year = int(starting_date[6:10])
        minute = int(starting_date[11:13])
        second = int(starting_date[14:16])
        date = pd.Timestamp(year=year, month=month, day=day, minute=minute)
        return date

    def read_voi_file(self, filename=None):
        """
        Returns GeoDataFrame containing voronoi polygons from tRIBS model domain.
        :param filename: Set to read _reach file specified from OUTFILENAME,but can be changed.
        :return: GeoDataFrame

        """

        if filename is None:
            filename = self.options["outfilename"]["value"] + "_voi"

        ids = []
        polygons = []
        points = []
        line_count = 0

        if os.path.exists(filename):
            with open(filename, 'r') as file:
                current_id = None
                current_voi_points = []
                current_node_points = []

                for line in file:

                    line_count += 1

                    if line.strip() != "END":
                        parts = line.strip().split(',')

                        if parts:
                            if len(parts) == 3:
                                id_, x, y = map(float, parts)
                                current_id = id_
                                current_node_points.append((x, y))
                            elif len(parts) == 2:
                                x, y = map(float, parts)
                                current_voi_points.append((x, y))

                    elif line.strip() == "END":

                        if current_id is None:
                            break  ## catch end of file w/ two ends in a row

                        ids.append(current_id)
                        polygons.append(Polygon(current_voi_points))
                        points.append(Point(current_node_points))

                        current_id = None
                        current_voi_points = []
                        current_node_points = []

            if line_count <= 1:
                print(filename + "is empty.")
                return None

            # Package Voronoi
            if not ids or not polygons:
                raise ValueError("No valid data found in " + filename)

            voi_features = {'ID': ids, 'geometry': polygons}
            node_features = {'ID': ids, 'geometry': points}

            if self.geo["EPSG"] is not None:
                voi = gpd.GeoDataFrame(voi_features, crs=self.geo["EPSG"])
                nodes = gpd.GeoDataFrame(node_features, crs=self.geo["EPSG"])
            else:
                voi = gpd.GeoDataFrame(voi_features)
                nodes = gpd.GeoDataFrame(node_features)
                print("Coordinate Reference System (CRS) was not added to the GeoDataFrame")
            return voi, nodes

        else:
            print("Voi file not found.")
            return None

    @staticmethod
    def read_node_list(file_path):
        """
        Returns node list provide by .dat file.

        The node list can be further modified or used for reading in element/pixel files and subsequent processing.

        :param file_path: Relative or absolute file path to .dat file.
        :type file_path: str
        :return: List of nodes specified by .dat file
        :rtype: list

        """
        try:
            with open(file_path, 'r') as file:
                lines = file.readlines()

            # Initialize an empty list to store the IDs
            node_ids = []

            # Check if the file is empty or has invalid content
            if not lines:
                return node_ids

            # Parse the first column as the size of the array
            size = int(lines[0].strip())

            # Extract IDs from the remaining lines
            for line in lines[1:]:
                id_value = line.strip()
                node_ids.append(id_value)

            # Ensure the array has the specified size
            if len(node_ids) != size:
                print("Warning: Array size does not match the specified size in the file.")

            return node_ids
        except FileNotFoundError:
            print(f"Error: File '{file_path}' not found.")
            return []

    def read_reach_file(self, filename=None):
        """
        Returns GeoDataFrame containing reaches from tRIBS model domain.
        :param filename: Set to read _reach file specified from OUTFILENAME,but can be changed.
        :return: GeoDataFrame
        """

        if filename is None:
            filename = self.options["outfilename"]["value"] + "_reach"

        with open(filename, 'r') as file:
            lines = file.readlines()

        features = []
        current_id = None
        coordinates = []

        for line in lines:
            line = line.strip()
            if line == "END":
                if current_id is not None:
                    line_string = LineString(coordinates)
                    features.append({"ID": current_id, "geometry": line_string})
                    current_id = None
                    coordinates = []
            else:
                if current_id is None:
                    current_id = int(line)
                else:
                    x, y = map(float, line.split(','))
                    coordinates.append((x, y))
        if self.geo["EPSG"] is not None:
            gdf = gpd.GeoDataFrame(features, crs=self.geo["EPSG"])
        else:
            gdf = gpd.GeoDataFrame(features)
            print("Coordinate Reference System (CRS) was not added to the GeoDataFrame")

        return gdf

    def merge_parallel_voi(self, join=None, result_path=None, format=None, save=False):
        """
        Returns geodataframe of merged vornoi polygons from parallel tRIBS model run.

        :param join: Data frame of dynamic or integrated tRIBS model output (optional).
        :param save: Set to True to save geodataframe (optional, default True).
        :param result_path: Path to save geodateframe (optional, default OUTFILENAME).
        :param format: Driver options for writing geodateframe (optional, default = ESRI Shapefile)

        :return: GeoDataFrame
        """

        outfilename = self.options["outfilename"]["value"]
        path_components = outfilename.split(os.path.sep)
        # Exclude the last directory as its actually base name
        outfilename = os.path.sep.join(path_components[:-1])

        parallel_voi_files = [f for f in os.listdir(outfilename) if 'voi.' in f]  # list of _voi.d+ files

        if len(parallel_voi_files) == 0:
            print(f"Cannot find voi files at: {outfilename}. Returning None")
            return None

        voi_list = []
        processor_list = []
        # gdf = gpd.GeoDataFrame(columns=['ID', 'geometry'])

        for file in parallel_voi_files:
            voi = self.read_voi_file(f"{outfilename}/{file}")
            if voi is not None:
                voi_list.append(voi[0])
                processor = int(file.split("voi.")[-1])  # Extract processor number from file name
                processor_list.extend(np.ones(len(voi[0])) * int(processor))
            else:
                print(f'Voi file {file} is empty.')

        combined_gdf = gpd.pd.concat(voi_list, ignore_index=True)
        combined_gdf['processor'] = processor_list  # Add 'processor' column
        combined_gdf = combined_gdf.sort_values(by='ID')

        if join is not None:
            combined_gdf = combined_gdf.merge(join, on="ID", how="inner")

            # Check for non-matching IDs
            non_matching_ids = join[~join["ID"].isin(combined_gdf["ID"])]

            if not non_matching_ids.empty:
                print("Warning: Some IDs from the dynamic or integrated data frame do not match with the voronoi IDs.")

        if save:
            if result_path is None:
                result_path = os.path.join(outfilename, "_mergedVoi")

            if format is None:
                format = "ESRI Shapefile"

            combined_gdf.to_file(result_path, driver=format)

        return combined_gdf

    def merge_parallel_spatial_files(self, suffix="_00d", dtime=0, write=True, header=True, colnames=None,
                                     single=True):
        """
        Returns dictionary of combined spatial outputs for intervals specified by tRIBS option: "SPOPINTRVL".
        :param str suffix: Either _00d for dynamics outputs or _00i for time-integrated ouputs.
        :param int dtime : Option to specify time step at which to start merge of files.
        :param bool write: Option to write dataframes to file.
        :param bool header: Set to False if headers are not provided with spatial files.
        :param bool colnames: If header = False, column names can be provided for the dataframe--but it is expected the first column is ID.
        :param bool single: If single = True then only spatial files specified at dtime are merged.
        :return: Dictionary of pandas dataframes.
        # TODO add a clean option to store .0 t0 .n files, then zip, probably would only want this if you are saving them out.
        """

        runtime = int(self.options["runtime"]["value"])
        spopintrvl = int(self.options["spopintrvl"]["value"])
        outfilename = self.options["outfilename"]["value"]

        dyn_data = {}
        times = [dtime + i * spopintrvl for i in range((runtime - dtime) // spopintrvl + 1)]
        times.append(runtime)

        for _time in times:
            processes = 0
            otime = str(_time).zfill(4)
            dynfile = f"{outfilename}.{otime}{suffix}.{processes}"

            if os.path.exists(dynfile):
                while os.path.exists(dynfile):
                    if processes == 0:
                        processes += 1
                        try:
                            if header:
                                df = pd.read_csv(dynfile, header=0)
                            else:
                                df = pd.read_csv(dynfile, header=None, names=colnames)

                        except pd.errors.EmptyDataError:
                            print(f'The first file is empty: {dynfile}.\n Can not merge files.')
                            break

                        dynfile = f"{outfilename}.{otime}{suffix}.{processes}"

                    else:
                        processes += 1
                        try:

                            if header:
                                df = pd.concat([df, pd.read_csv(dynfile, header=0)])
                            else:
                                df = pd.concat([df, pd.read_csv(dynfile, header=None, names=colnames)])

                        except pd.errors.EmptyDataError:
                            print(f'The following file is empty: {dynfile}')
                        dynfile = f"{outfilename}.{otime}{suffix}.{processes}"

                if header:
                    df = df.sort_values(by='ID')

                if write:
                    df.to_csv(f"{outfilename}.{otime}{suffix}", index=False)

                dyn_data[otime] = df

                if single:
                    break


            elif os.path.exists(dynfile):
                print("Cannot find dynamic output file:" + dynfile)
                break

        return dyn_data

    def mesh2vtk(self, outfile):
        """

        :return:
        """
        outfilename = self.options["outfilename"]["value"]
        last_slash_index = outfilename.rfind('/')
        directory_path = outfilename[:last_slash_index + 1]

        if os.path.exists(directory_path):
            node_file = glob.glob(directory_path + '*.nodes*')
        else:
            print(f'Cannot find node file at: {directory_path}. Exiting.')
            return

        if os.path.exists(directory_path):
            tri_file = glob.glob(directory_path + '*.tri*')
        else:
            print(f'Cannot find tri file at: {directory_path}. Exiting.')
            return

        if os.path.exists(directory_path):
            z_file = glob.glob(directory_path + '*.z*')
        else:
            print(f'Cannot find z file at: {directory_path}. Exiting.')
            return

        # read in node,tri,z files:
        try:

            with open(node_file[0], 'r') as f:
                lines = f.readlines()  # skip first since it's relic feature

                # Check if there's at least one line
                if lines:
                    num_nodes = int(lines[1])
                    store_nodes = np.zeros((num_nodes, 2))
                    boundary_code = np.zeros((num_nodes, 1))

                    # Iterate from the second line onward
                    for l in range(2, num_nodes + 2):
                        line = lines[l].split()
                        store_nodes[l - 2, 0] = float(line[0])
                        store_nodes[l - 2, 1] = float(line[1])
                        boundary_code[l - 2, 0] = float(line[3])

            with open(tri_file[0], 'r') as f:
                lines = f.readlines()

                # Check if there's at least one line
                if lines:
                    num_tri = int(lines[1])
                    store_tri = np.zeros((num_tri, 3))

                    # Iterate from the second line onward
                    for l in range(2, num_tri + 2):
                        line = lines[l].split()
                        store_tri[l - 2, 0] = float(line[0])
                        store_tri[l - 2, 1] = float(line[1])
                        store_tri[l - 2, 2] = float(line[2])

            with open(z_file[0], 'r') as f:
                lines = f.readlines()

                # Check if there's at least one line
                if lines:
                    num_z = int(lines[1])
                    store_z = np.zeros((num_z, 1))

                    # Iterate from the second line onward
                    for l in range(2, num_z + 2):
                        line = lines[l].split()
                        store_z[l - 2, 0] = float(line[0])

            with open(outfile, 'w') as f:
                f.write("# vtk DataFile Version 3.0\n")
                f.write("tRIBS\n")
                f.write("ASCII\n")
                f.write("DATASET UNSTRUCTURED_GRID\n")
                f.write('POINTS {0:10d} float\n'.format(num_nodes))
                for I in range(num_nodes):
                    f.write(
                        "{0:15.5f} {1:15.5f} {2:15.5f}\n".format(store_nodes[I, 0], store_nodes[I, 1], store_z[I, 0]))

                f.write("CELLS {0:10d} {1:10d}\n".format(num_tri, 4 * num_tri))
                for I in range(num_tri):
                    f.write('3 {0:10d} {1:10d} {2:10d}\n'.format(int(store_tri[I, 0]), int(store_tri[I, 1]),
                                                                 int(store_tri[I, 2])))

                f.write("CELL_TYPES {0:10d}\n".format(num_tri))
                for I in range(num_tri):
                    f.write("5\n")

                f.write("POINT_DATA {0:10d}\n".format(num_nodes))
                f.write("SCALARS Altitude float 1\n")
                f.write("LOOKUP_TABLE default\n")
                for I in range(num_nodes):
                    if boundary_code[I, 0] == 1:
                        f.write('NaN' + '\n')
                    else:
                        f.write(str(store_z[I, 0]) + "\n")

                f.write('SCALARS BC_code float 1\n')
                f.write('LOOKUP_TABLE BC_LUT\n')

                for I in range(num_nodes):
                    f.write(str(float(boundary_code[I, 0])) + '\n')

                # possible to add additional scalars
                # f.write("SCALARS Shear_stress float 1\n")
                # f.write("LOOKUP_TABLE default\n")
                # for I in range(num_nodes):
                #     f.write(str(TABTAU[I, 0]) + "\n")

        except FileNotFoundError:
            return

    @staticmethod
    def plot_mesh(mesh, scalar=None, **kwargs):

        """

        """
        if isinstance(mesh, str):
            # check if path exists
            mesh = pv.read(mesh)

        if scalar is None:
            scalar = mesh.get_array('Altitude')

        # set closed points or cells to nan
        if len(scalar) == mesh.n_points:
            scalar[mesh['BC_code'] == 1] = np.nan
        elif len(scalar) == mesh.n_cells:
            extracted = mesh.extract_points(mesh['BC_code'] == 1, adjacent_cells=True)
            scalar[extracted.cell_data['vtkOriginalCellIds']] = np.nan
        else:
            print("Scalar dimensions must match either the number of points or cells in the mesh.")

        plotter = pv.Plotter()
        plotter.add_mesh(mesh, scalars=scalar, **kwargs)

        plotter.show()

        return plotter

    # This assumes that get_invariant_properties() has been called since requires vornoi? D

    def get_invariant_properties(self):

        parallel_flag = int(self.options["parallelmode"]['value'])

        # read in integrated spatial vars for waterbalance calcs and spatial maps
        if parallel_flag == 1:
<<<<<<< HEAD
            temp = self.merge_parallel_spatial_files(suffix="_00i",dtime=int(self.options['runtime']['value']))

            runtime = self.options["runtime"]["value"]

            while len(runtime) < 4:
                runtime = '0' + runtime

            self.int_spatial_vars = temp[runtime]

=======
            temp = self.merge_parallel_spatial_files(suffix="_00i",dtime=int(self.options['runtime']['value']),write=False)
            self.int_spatial_vars = temp[self.options['runtime']['value']]
>>>>>>> c1b49a76

        elif parallel_flag == 0:
            runtime = self.options["runtime"]["value"]

            if len(runtime) < 4:
                while len(runtime) < 4:
                    runtime = '0' + runtime

            outfilename = self.options["outfilename"]["value"]
            intfile = f"{outfilename}.{runtime}_00i"

            self.int_spatial_vars = pd.read_csv(intfile)

            # Note one could use max CAr, but it overestimates area according to Voi geomerty
            self.int_spatial_vars['weight'] = self.int_spatial_vars.VAr.values / self.int_spatial_vars.VAr.sum()

        else:
            print('Unable To Read Integrated Spatial File (*_00i).')
            self.int_spatial_vars = None

        # read in voronoi files only once
        if parallel_flag == 1:
            self.voronoi = self.merge_parallel_voi()

        elif parallel_flag == 0:
            self.voronoi, _ = self.read_voi_file()
        else:
            print('Unable To Load Voi File(s).')
            self.voronoi = None<|MERGE_RESOLUTION|>--- conflicted
+++ resolved
@@ -501,7 +501,6 @@
 
         # read in integrated spatial vars for waterbalance calcs and spatial maps
         if parallel_flag == 1:
-<<<<<<< HEAD
             temp = self.merge_parallel_spatial_files(suffix="_00i",dtime=int(self.options['runtime']['value']))
 
             runtime = self.options["runtime"]["value"]
@@ -510,11 +509,6 @@
                 runtime = '0' + runtime
 
             self.int_spatial_vars = temp[runtime]
-
-=======
-            temp = self.merge_parallel_spatial_files(suffix="_00i",dtime=int(self.options['runtime']['value']),write=False)
-            self.int_spatial_vars = temp[self.options['runtime']['value']]
->>>>>>> c1b49a76
 
         elif parallel_flag == 0:
             runtime = self.options["runtime"]["value"]
