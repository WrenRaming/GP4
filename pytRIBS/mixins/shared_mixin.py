--- conflicted
+++ resolved
@@ -502,7 +502,6 @@
         # read in integrated spatial vars for waterbalance calcs and spatial maps
         if parallel_flag == 1:
             temp = self.merge_parallel_spatial_files(suffix="_00i",dtime=int(self.options['runtime']['value']))
-<<<<<<< HEAD
 
             runtime = self.options["runtime"]["value"]
 
@@ -510,9 +509,7 @@
                 runtime = '0' + runtime
 
             self.int_spatial_vars = temp[runtime]
-=======
-            self.int_spatial_vars = temp[self.options['runtime']['value']]
->>>>>>> a198766f
+
 
         elif parallel_flag == 0:
             runtime = self.options["runtime"]["value"]
